/**
 * Copyright 2018-2020, Optimizely
 *
 * Licensed under the Apache License, Version 2.0 (the "License");
 * you may not use this file except in compliance with the License.
 * You may obtain a copy of the License at
 *
 * http://www.apache.org/licenses/LICENSE-2.0
 *
 * Unless required by applicable law or agreed to in writing, software
 * distributed under the License is distributed on an "AS IS" BASIS,
 * WITHOUT WARRANTIES OR CONDITIONS OF ANY KIND, either express or implied.
 * See the License for the specific language governing permissions and
 * limitations under the License.
 */

declare module '@optimizely/optimizely-sdk' {
  import { LogHandler, ErrorHandler } from '@optimizely/js-sdk-logging';
  import * as enums from '@optimizely/optimizely-sdk/lib/utils/enums';
  import * as logging from '@optimizely/optimizely-sdk/lib/plugins/logger';

  export { enums, logging };

  export function setLogger(logger: LogHandler | null): void;

  export function setLogLevel(level: enums.LOG_LEVEL | string): void;

  export function createInstance(config: Config): Client;

  export const errorHandler: ErrorHandler;

  export const eventDispatcher: EventDispatcher;

  export interface DatafileOptions {
    autoUpdate?: boolean;
    updateInterval?: number;
    urlTemplate?: string;
    datafileAccessToken?: string;
  }

  // The options object given to Optimizely.createInstance.
  export interface Config {
    // TODO[OASIS-6649]: Don't use object type
    // eslint-disable-next-line  @typescript-eslint/ban-types
    datafile?: object | string;
    datafileOptions?: DatafileOptions;
    errorHandler?: ErrorHandler;
    eventDispatcher?: EventDispatcher;
    logger?: LogHandler;
    logLevel?:
      | enums.LOG_LEVEL.DEBUG
      | enums.LOG_LEVEL.ERROR
      | enums.LOG_LEVEL.INFO
      | enums.LOG_LEVEL.NOTSET
      | enums.LOG_LEVEL.WARNING;
    // TODO[OASIS-6649]: Don't use object type
    // eslint-disable-next-line  @typescript-eslint/ban-types
    jsonSchemaValidator?: object;
    userProfileService?: import('./shared_types').UserProfileService | null;
    eventBatchSize?: number;
    eventFlushInterval?: number;
    sdkKey?: string;
  }

  export interface Client {
    notificationCenter: NotificationCenter;
    activate(
      experimentKey: string,
      userId: string,
      attributes?: UserAttributes
    ): string | null;
    track(
      eventKey: string,
      userId: string,
      attributes?: UserAttributes,
      eventTags?: EventTags
    ): void;
    getVariation(
      experimentKey: string,
      userId: string,
      attributes?: UserAttributes
    ): string | null;
    setForcedVariation(experimentKey: string, userId: string, variationKey: string | null): boolean;
    getForcedVariation(experimentKey: string, userId: string): string | null;
    isFeatureEnabled(
      featureKey: string,
      userId: string,
      attributes?: UserAttributes
    ): boolean;
    getEnabledFeatures(
      userId: string,
      attributes?: UserAttributes
    ): string[];
    getFeatureVariable(
      featureKey: string,
      variableKey: string,
      userId: string,
      attributes?: UserAttributes
    ): unknown;
    getFeatureVariableBoolean(
      featureKey: string,
      variableKey: string,
      userId: string,
      attributes?: UserAttributes
    ): boolean | null;
    getFeatureVariableDouble(
      featureKey: string,
      variableKey: string,
      userId: string,
      attributes?: UserAttributes
    ): number | null;
    getFeatureVariableInteger(
      featureKey: string,
      variableKey: string,
      userId: string,
      attributes?: UserAttributes
    ): number | null;
    getFeatureVariableString(
      featureKey: string,
      variableKey: string,
      userId: string,
      attributes?: UserAttributes
    ): string | null;
    getFeatureVariableJSON(
      featureKey: string,
      variableKey: string,
      userId: string,
      attributes?: UserAttributes
    ): unknown;
    getAllFeatureVariables(
      featureKey: string,
      userId: string,
<<<<<<< HEAD
      attributes?: import('./shared_types').UserAttributes
    ): { [variableKey: string]: unknown } | null;
    getOptimizelyConfig(): import('./shared_types').OptimizelyConfig | null;
=======
      attributes?: UserAttributes
    ): { [variableKey: string]: unknown } | null;
    getOptimizelyConfig(): OptimizelyConfig | null;
>>>>>>> 8da72674
    onReady(options?: { timeout?: number }): Promise<{ success: boolean; reason?: string }>;
    close(): Promise<{ success: boolean; reason?: string }>;
  }

  // An event to be submitted to Optimizely, enabling tracking the reach and impact of
  // tests and feature rollouts.
  export interface Event {
    // URL to which to send the HTTP request.
    url: string;
    // HTTP method with which to send the event.
    httpVerb: 'POST';
    // Value to send in the request body, JSON-serialized.
    // TODO[OASIS-6649]: Don't use any type
    // eslint-disable-next-line  @typescript-eslint/no-explicit-any
    params: any;
  }

  export type UserAttributes = {
    // TODO[OASIS-6649]: Don't use any type
    // eslint-disable-next-line  @typescript-eslint/no-explicit-any
    [name: string]: any;
  }

  /**
   * Optimizely Config Entities
   */
  export interface OptimizelyExperiment {
    id: string;
    key: string;
    variationsMap: {
      [variationKey: string]: OptimizelyVariation;
    };
  }

  export interface OptimizelyVariable {
    id: string;
    key: string;
    type: string;
    value: string;
  }

  export interface OptimizelyFeature {
    id: string;
    key: string;
    experimentsMap: {
      [experimentKey: string]: OptimizelyExperiment;
    };
    variablesMap: {
      [variableKey: string]: OptimizelyVariable;
    };
  }

  export interface OptimizelyVariation {
    id: string;
    key: string;
    featureEnabled?: boolean;
    variablesMap: {
      [variableKey: string]: OptimizelyVariable;
    };
  }

  export interface OptimizelyConfig {
    experimentsMap: {
      [experimentKey: string]: OptimizelyExperiment;
    };
    featuresMap: {
      [featureKey: string]: OptimizelyFeature;
    };
    revision: string;
    getDatafile(): string;
  }

  export interface EventDispatcher {
    /**
     * @param event
     *        Event being submitted for eventual dispatch.
     * @param callback
     *        After the event has at least been queued for dispatch, call this function to return
     *        control back to the Client.
     */
    dispatchEvent: (event: Event, callback: (response: { statusCode: number; }) => void) => void;
  }

  export type EventTags = {
    [key: string]: string | number | null;
  };

  // NotificationCenter-related types
  export interface NotificationCenter {
    addNotificationListener<T extends ListenerPayload>(
      notificationType: string,
      callback: NotificationListener<T>
    ): number;
    removeNotificationListener(listenerId: number): boolean;
    clearAllNotificationListeners(): void;
    clearNotificationListeners(notificationType: enums.NOTIFICATION_TYPES): void;
  }

  export type NotificationListener<T extends ListenerPayload> = (notificationData: T) => void;

  export interface ListenerPayload {
    userId: string;
    attributes: UserAttributes;
  }

  export interface ActivateListenerPayload extends ListenerPayload {
    experiment: import('./core/project_config/entities').Experiment;
    variation: import('./core/project_config/entities').Variation;
    logEvent: Event;
  }

  export interface TrackListenerPayload extends ListenerPayload {
    eventKey: string;
    eventTags: EventTags;
    logEvent: Event;
  }
}

declare module '@optimizely/optimizely-sdk/lib/utils/enums' {
  import { LogLevel } from '@optimizely/js-sdk-logging';

  export { LogLevel as LOG_LEVEL };

  export enum NOTIFICATION_TYPES {
    ACTIVATE = 'ACTIVATE:experiment, user_id,attributes, variation, event',
    DECISION = 'DECISION:type, userId, attributes, decisionInfo',
    OPTIMIZELY_CONFIG_UPDATE = 'OPTIMIZELY_CONFIG_UPDATE',
    TRACK = 'TRACK:event_key, user_id, attributes, event_tags, event',
  }
}

declare module '@optimizely/optimizely-sdk/lib/plugins/logger' {
  import * as enums from '@optimizely/optimizely-sdk/lib/utils/enums';
  import { LogHandler } from '@optimizely/js-sdk-logging';

  export interface LoggerConfig {
    logLevel?: enums.LOG_LEVEL;
    logToConsole?: boolean;
    prefix?: string;
  }
  export function createLogger(config?: LoggerConfig): LogHandler;
  export function createNoOpLogger(): LogHandler;
}

declare module '@optimizely/optimizely-sdk/lib/plugins/event_dispatcher' {}

declare module '@optimizely/optimizely-sdk/lib/utils/json_schema_validator' {}

declare module '@optimizely/optimizely-sdk/lib/plugins/error_handler' {}<|MERGE_RESOLUTION|>--- conflicted
+++ resolved
@@ -130,15 +130,9 @@
     getAllFeatureVariables(
       featureKey: string,
       userId: string,
-<<<<<<< HEAD
-      attributes?: import('./shared_types').UserAttributes
-    ): { [variableKey: string]: unknown } | null;
-    getOptimizelyConfig(): import('./shared_types').OptimizelyConfig | null;
-=======
       attributes?: UserAttributes
     ): { [variableKey: string]: unknown } | null;
     getOptimizelyConfig(): OptimizelyConfig | null;
->>>>>>> 8da72674
     onReady(options?: { timeout?: number }): Promise<{ success: boolean; reason?: string }>;
     close(): Promise<{ success: boolean; reason?: string }>;
   }
