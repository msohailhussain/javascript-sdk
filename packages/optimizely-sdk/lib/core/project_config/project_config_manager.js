--- conflicted
+++ resolved
@@ -129,14 +129,8 @@
     if (initialDatafile && this.__configObj) {
       datafileManagerConfig.datafile = initialDatafile;
     }
-<<<<<<< HEAD
-    // TODO: Don't always use this. Allow passing in
-    // this.datafileManager = CachingDatafileManager.default.localForageBasedInstance(datafileManagerConfig);
     this.datafileManager = CachingDatafileManager.default.cacheBasedInstance(datafileManagerConfig);
-    // this.datafileManager = new datafileManager.DatafileManager(datafileManagerConfig);
-=======
-    this.datafileManager = new datafileManager.HttpPollingDatafileManager(datafileManagerConfig);
->>>>>>> bc84698e
+    // this.datafileManager = new datafileManager.HttpPollingDatafileManager(datafileManagerConfig);
     this.datafileManager.start();
     this.__readyPromise = this.datafileManager.onReady().then(
       this.__onDatafileManagerReadyFulfill.bind(this),
